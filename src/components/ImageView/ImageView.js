--- conflicted
+++ resolved
@@ -18,11 +18,8 @@
 import { Hotkey } from "../../core/Hotkey";
 import { useObserver } from "mobx-react-lite";
 import ResizeObserver from "../../utils/resize-observer";
-<<<<<<< HEAD
 import { debounce } from "../../utils/debounce";
-=======
 import { FF_DEV_1285, isFF } from "../../utils/feature-flags";
->>>>>>> 3e715274
 
 Konva.showWarnings = false;
 
@@ -269,16 +266,12 @@
 
   const [visible, setVisible] = useState(false);
   const strokeWidth = 1;
-<<<<<<< HEAD
   const dashStyle = [3, 3];
-=======
-  const dashStyle = [3,3];
   let enableStrokeScale = true;
 
   if (isFF(FF_DEV_1285)) {
     enableStrokeScale = false;
   }
->>>>>>> 3e715274
 
   if (ref) {
     ref.current = {
