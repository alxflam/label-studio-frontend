import External from "../core/External";
import Messages from "../utils/messages";

/**
 * Text
 */
import { DialogueAnalysis } from "../examples/dialogue_analysis"; // eslint-disable-line no-unused-vars
import { NamedEntity } from "../examples/named_entity"; // eslint-disable-line no-unused-vars
import { References } from "../examples/references"; // eslint-disable-line no-unused-vars
import { Required } from "../examples/required"; // eslint-disable-line no-unused-vars
import { Sentiment } from "../examples/sentiment_analysis"; // eslint-disable-line no-unused-vars
import { Nested as NestedSimple } from "../examples/nested_choices"; // eslint-disable-line no-unused-vars
import { Nested } from "../examples/nested_choices/complicated"; // eslint-disable-line no-unused-vars
import { Dialogue } from "../examples/phrases"; // eslint-disable-line no-unused-vars

/**
 * Audio
 */
import { AudioClassification } from "../examples/audio_classification"; // eslint-disable-line no-unused-vars
import { AudioRegions } from "../examples/audio_regions"; // eslint-disable-line no-unused-vars
import { TranscribeAudio } from "../examples/transcribe_audio"; // eslint-disable-line no-unused-vars

/**
 * Image
 */
import { ImageBbox } from "../examples/image_bbox"; // eslint-disable-line no-unused-vars
import { ImageKeyPoint } from "../examples/image_keypoints"; // eslint-disable-line no-unused-vars
import { ImageMultilabel } from "../examples/image_multilabel"; // eslint-disable-line no-unused-vars
import { ImageEllipselabels } from "../examples/image_ellipses"; // eslint-disable-line no-unused-vars
import { ImagePolygons } from "../examples/image_polygons"; // eslint-disable-line no-unused-vars
import { ImageSegmentation } from "../examples/image_segmentation"; // eslint-disable-line no-unused-vars

/**
 * HTML
 */
import { HTMLDocument } from "../examples/html_document"; // eslint-disable-line no-unused-vars
import { Taxonomy } from "../examples/taxonomy"; // eslint-disable-line no-unused-vars

/**
 * Different
 */
import { Pairwise } from "../examples/pairwise"; // eslint-disable-line no-unused-vars

import { TimeSeries } from "../examples/timeseries"; // eslint-disable-line no-unused-vars

/**
 * Custom Data
 */
// import { AllTypes } from "../examples/all_types"; // eslint-disable-line no-unused-vars

<<<<<<< HEAD
const data = AudioRegions;
=======
const data = TranscribeAudio;
>>>>>>> 5164462c

/**
 * Get current config
 * @param {string} pathToConfig
 */
async function getConfig(pathToConfig) {
  const response = await fetch(pathToConfig);
  const config = await response.text();
  return config;
}

/**
 * Get custom config
 */
async function getExample() {
  let datatype = data;

  let config = await getConfig(datatype.config);
  let task = {
    data: JSON.stringify(datatype.tasks[0].data),
  };
  let annotations = datatype.annotation.annotations;
  let predictions = datatype.tasks[0].predictions;

  return { config, task, annotations, predictions };
}

/**
 * Function to return App element
 */
function rootElement(element) {
  const el = document.createElement("div");

  let root;

  if (typeof element === "string") {
    root = document.getElementById(element);
  } else {
    root = element;
  }

  root.innerHTML = "";
  root.appendChild(el);

  root.style.width = "auto";

  return el;
}

/**
 * Function to configure application with callbacks
 * @param {object} params
 */
function configureApplication(params) {
  const options = {
    alert: m => console.log(m), // Noop for demo: window.alert(m)
    messages: { ...Messages, ...params.messages },
    onSubmitAnnotation: params.onSubmitAnnotation ? params.onSubmitAnnotation : External.onSubmitAnnotation,
    onUpdateAnnotation: params.onUpdateAnnotation ? params.onUpdateAnnotation : External.onUpdateAnnotation,
    onDeleteAnnotation: params.onDeleteAnnotation ? params.onDeleteAnnotation : External.onDeleteAnnotation,
    onSkipTask: params.onSkipTask ? params.onSkipTask : External.onSkipTask,
    onSubmitDraft: params.onSubmitDraft || External.onSubmitDraft,
    onTaskLoad: params.onTaskLoad ? params.onTaskLoad : External.onTaskLoad,
    onLabelStudioLoad: params.onLabelStudioLoad ? params.onLabelStudioLoad : External.onLabelStudioLoad,
    onEntityCreate: params.onEntityCreate || External.onEntityCreate,
    onEntityDelete: params.onEntityDelete || External.onEntityDelete,
    onGroundTruth: params.onGroundTruth || External.onGroundTruth,
    onSelectAnnotation: params.onSelectAnnotation || External.onSelectAnnotation,
  };

  return options;
}

export default { rootElement, getExample, configureApplication };<|MERGE_RESOLUTION|>--- conflicted
+++ resolved
@@ -48,11 +48,7 @@
  */
 // import { AllTypes } from "../examples/all_types"; // eslint-disable-line no-unused-vars
 
-<<<<<<< HEAD
-const data = AudioRegions;
-=======
 const data = TranscribeAudio;
->>>>>>> 5164462c
 
 /**
  * Get current config
