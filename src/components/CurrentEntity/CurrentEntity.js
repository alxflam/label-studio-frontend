--- conflicted
+++ resolved
@@ -1,9 +1,6 @@
 import { inject, observer } from "mobx-react";
 import React, { useEffect } from "react";
-import { LsAnnotation, LsParentLink, LsSparks } from "../../assets/icons";
-import { Space } from "../../common/Space/Space";
-import { Tooltip } from "../../common/Tooltip/Tooltip";
-import { Block, Elem } from "../../utils/bem";
+import { Block } from "../../utils/bem";
 import { AnnotationHistory } from "./AnnotationHistory";
 import "./CurrentEntity.styl";
 import { DraftPanel } from "../DraftPanel/DraftPanel";
@@ -102,65 +99,9 @@
                 <Elem name="parent_text">ID: { entity.parent_annotation }</Elem>
               </Elem>
             </Tooltip>
-<<<<<<< HEAD
-          )}
-        </Space>
-      </Elem>
-
-      <Space spread style={{ margin: "8px 0" }}>
-        {!isPrediction ? (
-          <HistoryActions
-            annotation={entity}
-          />
-        ) : (<div/>)}
-
-        <Space size="small" align="flex-end" collapsed>
-          {canDelete && (
-            <Tooltip title="Delete annotation">
-              <Button
-                icon={<LsTrash />}
-                look="danger"
-                type="text"
-                aria-label="Delete"
-                onClick={() => {
-                  confirm({
-                    title: "Delete annotaion",
-                    body: "This action cannot be undone",
-                    buttonLook: "destructive",
-                    okText: "Proceed",
-                    onOk: () => entity.list.deleteAnnotation(entity),
-                  });
-                }}
-                style={{
-                  height: 36,
-                  width: 36,
-                  padding: 0,
-                }}
-              />
-            </Tooltip>
-          )}
-          <Button
-            icon={<LsSettings/>}
-            type="text"
-            aria-label="Settings"
-            onClick={() => store.toggleSettings()}
-            style={{
-              height: 36,
-              width: 36,
-              padding: 0,
-            }}
-          />
-        </Space>
-      </Space>
-
-      {showControls && (store.hasInterface("review") || !isPrediction) && (
-        <Controls annotation={entity}/>
-      )}
-=======
           )} */}
       {/* </Space>
       </Elem> */}
->>>>>>> aa5f091c
 
       <DraftPanel item={entity} />
 
