import { types, getType, getRoot } from "mobx-state-tree";
import { observer, inject } from "mobx-react";

import * as Tools from "../../tools";
import ImageView from "../../components/ImageView/ImageView";
import ObjectBase from "./Base";
import ProcessAttrsMixin from "../../mixins/ProcessAttrs";
import Registry from "../../core/Registry";
import ToolsManager from "../../tools/Manager";
import { BrushRegionModel } from "../../regions/BrushRegion";
import { KeyPointRegionModel } from "../../regions/KeyPointRegion";
import { PolygonRegionModel } from "../../regions/PolygonRegion";
import { RectRegionModel } from "../../regions/RectRegion";
import { EllipseRegionModel } from "../../regions/EllipseRegion";

/**
 * Image tag shows an image on the page
 * @example
 * <View>
 *   <!-- Take the image url from the url column in JSON/CSV -->
 *   <Image value="$url"></Image>
 * </View>
 * @example
 * <View>
 *   <Image value="https://imgflip.com/s/meme/Leonardo-Dicaprio-Cheers.jpg" width="100%" maxWidth="750px" />
 * </View>
 * @name Image
 * @param {string} name                       - name of the element
 * @param {string} value                      - value
 * @param {string=} [width=100%]              - image width
 * @param {string=} [maxWidth=750px]          - image maximum width
 * @param {boolean=} [zoom=false]             - enable zooming an image by the mouse wheel
 * @param {boolean=} [negativeZoom=false]     - enable zooming out an image
 * @param {float=} [zoomBy=1.1]               - scale factor
 * @param {boolean=} [grid=false]             - show grid
 * @param {number=} [gridSize=30]             - size of the grid
 * @param {string=} [gridColor="#EEEEF4"]     - color of the grid, opacity is 0.15
 * @param {boolean} [zoomControl=false]       - show zoom controls in toolbar
 * @param {boolean} [brightnessControl=false] - show brightness control in toolbar
 * @param {boolean} [contrastControl=false]   - show contrast control in toolbar
 * @param {boolean} [rotateControl=false]     - show rotate control in toolbar
 */
const TagAttrs = types.model({
  name: types.maybeNull(types.string),
  value: types.maybeNull(types.string),
  resize: types.maybeNull(types.number),
  width: types.optional(types.string, "100%"),
  maxwidth: types.optional(types.string, "750px"),

  // rulers: types.optional(types.boolean, true),
  grid: types.optional(types.boolean, false),
  gridSize: types.optional(types.number, 30),
  gridColor: types.optional(types.string, "#EEEEF4"),

  zoom: types.optional(types.boolean, false),
  negativezoom: types.optional(types.boolean, false),
  zoomby: types.optional(types.string, "1.1"),

  showlabels: types.optional(types.boolean, false),

  zoomcontrol: types.optional(types.boolean, false),
  brightnesscontrol: types.optional(types.boolean, false),
  contrastcontrol: types.optional(types.boolean, false),
  rotatecontrol: types.optional(types.boolean, false),
});

const IMAGE_CONSTANTS = {
  rectangleModel: "RectangleModel",
  rectangleLabelsModel: "RectangleLabelsModel",
  ellipseModel: "EllipseModel",
  ellipseLabelsModel: "EllipseLabelsModel",
  brushLabelsModel: "BrushLabelsModel",
  rectanglelabels: "rectanglelabels",
  keypointlabels: "keypointlabels",
  polygonlabels: "polygonlabels",
  brushlabels: "brushlabels",
  brushModel: "BrushModel",
  ellipselabels: "ellipselabels",
};

const Model = types
  .model({
    id: types.identifier,
    type: "image",
    _value: types.optional(types.string, ""),

    // tools: types.array(BaseTool),

    rotation: types.optional(types.number, 0),

    sizeUpdated: types.optional(types.boolean, false),

    /**
     * Natural sizes of Image
     * Constants
     */
    naturalWidth: types.optional(types.integer, 1),
    naturalHeight: types.optional(types.integer, 1),

    /**
     * Initial width and height of the image
     */
    initialWidth: types.optional(types.integer, 1),
    initialHeight: types.optional(types.integer, 1),

    stageWidth: types.optional(types.integer, 1),
    stageHeight: types.optional(types.integer, 1),

    /**
     * Zoom Scale
     */
    zoomScale: types.optional(types.number, 1),

    /**
     * Coordinates of left top corner
     * Default: { x: 0, y: 0 }
     */
    zoomingPositionX: types.maybeNull(types.number),
    zoomingPositionY: types.maybeNull(types.number),

    /**
     * Brightness of Canvas
     */
    brightnessGrade: types.optional(types.number, 100),

    contrastGrade: types.optional(types.number, 100),

    /**
     * Cursor coordinates
     */
    cursorPositionX: types.optional(types.number, 0),
    cursorPositionY: types.optional(types.number, 0),

    brushControl: types.optional(types.string, "brush"),

    brushStrokeWidth: types.optional(types.number, 15),

    /**
     * Mode
     * brush for Image Segmentation
     * eraser for Image Segmentation
     */
    mode: types.optional(types.enumeration(["drawing", "viewing", "brush", "eraser"]), "viewing"),

    selectedShape: types.safeReference(
      types.union(BrushRegionModel, RectRegionModel, EllipseRegionModel, PolygonRegionModel, KeyPointRegionModel),
    ),

    regions: types.array(
      types.union(BrushRegionModel, RectRegionModel, EllipseRegionModel, PolygonRegionModel, KeyPointRegionModel),
      [],
    ),
  })
  .views(self => ({
    /**
     * @return {boolean}
     */
    get hasStates() {
      const states = self.states();
      return states && states.length > 0;
    },

    /**
     * @return {object}
     */
    get completion() {
      // return Types.getParentOfTypeString(self, "Completion");
      return getRoot(self).completionStore.selected;
    },

    /**
     * @return {object}
     */
    states() {
      return self.completion.toNames.get(self.name);
    },

    activeStates() {
      const states = self.states();
      return states && states.filter(s => s.isSelected && s._type.includes("labels"));
    },

    controlButton() {
      const names = self.states();
      if (!names || names.length === 0) return;

      let returnedControl = names[0];

      names.forEach(item => {
        if (
          item.type === IMAGE_CONSTANTS.rectanglelabels ||
          item.type === IMAGE_CONSTANTS.brushlabels ||
          item.type === IMAGE_CONSTANTS.ellipselabels
        ) {
          returnedControl = item;
        }
      });

      return returnedControl;
    },

    get controlButtonType() {
      const name = self.controlButton();
      return getType(name).name;
    },
  }))

  // actions for the tools
  .actions(self => {
    const toolsManager = new ToolsManager({ obj: self });

    function afterCreate() {
      if (self.zoomcontrol) toolsManager.addTool("zoom", Tools.Zoom.create({}, { manager: toolsManager }));

      if (self.brightnesscontrol)
        toolsManager.addTool("brightness", Tools.Brightness.create({}, { manager: toolsManager }));

      if (self.contrastcontrol) toolsManager.addTool("contrast", Tools.Contrast.create({}, { manager: toolsManager }));

      if (self.rotatecontrol) toolsManager.addTool("rotate", Tools.Rotate.create({}, { manager: toolsManager }));
    }

    function getToolsManager() {
      return toolsManager;
    }

    return { afterCreate, getToolsManager };
  })

  .actions(self => ({
    freezeHistory() {
      //self.completion.history.freeze();
    },

    updateBrushControl(arg) {
      self.brushControl = arg;
    },

    updateBrushStrokeWidth(arg) {
      self.brushStrokeWidth = arg;
    },

    /**
     * Update brightnessGrade of Image
     * @param {number} value
     */
    setBrightnessGrade(value) {
      self.brightnessGrade = value;
    },

    setContrastGrade(value) {
      self.contrastGrade = value;
    },

    setGridSize(value) {
      self.gridSize = value;
    },

    /**
     * Set pointer of X and Y
     */
    setPointerPosition({ x, y }) {
      self.freezeHistory();
      self.cursorPositionX = x;
      self.cursorPositionY = y;
    },

    /**
     * Set zoom
     */
    setZoom(scale, x, y) {
      self.resize = scale;
      self.zoomScale = scale;
      self.zoomingPositionX = x;
      self.zoomingPositionY = y;
    },

    setZoomPosition(x, y) {
      self.zoomingPositionX = x;
      self.zoomingPositionY = y;
    },

    /**
     * Set mode of Image (drawing and viewing)
     * @param {string} mode
     */
    setMode(mode) {
      self.mode = mode;
    },

    setImageRef(ref) {
      self.imageRef = ref;
    },

    setStageRef(ref) {
      self.stageRef = ref;
      self.initialWidth = ref && ref.attrs && ref.attrs.width ? ref.attrs.width : 1;
      self.initialHeight = ref && ref.attrs && ref.attrs.height ? ref.attrs.height : 1;
    },

    setSelected(shape) {
      self.selectedShape = shape;
    },

    rotate(degree = -90) {
      self.rotation = (self.rotation + degree + 360) % 360;

      // 1. swap canvas sizes to correct relative calculations
      const w = self.stageWidth;
      self.stageWidth = self.stageHeight;
      self.stageHeight = w;
      const nw = self.naturalWidth;
      self.naturalWidth = self.naturalHeight;
      self.naturalHeight = nw;

      const ratio = self.stageHeight / self.stageWidth;

      // 2. rotate regions
      self.regions.forEach(s => s.rotate(degree));

      // 3. scale to fit original width and resize all regions
      self._updateImageSize({
        width: w,
        height: Math.round(ratio * w),
        naturalWidth: self.naturalWidth,
        naturalHeight: self.naturalHeight,
      });
    },

    _updateImageSize({ width, height, naturalWidth, naturalHeight, userResize }) {
      if (naturalWidth !== undefined) {
        self.naturalWidth = naturalWidth;
        self.naturalHeight = naturalHeight;
      }

      self.stageWidth = width;
      self.stageHeight = height;
      self.sizeUpdated = true;

      self.regions.forEach(shape => {
        shape.updateImageSize(width / naturalWidth, height / naturalHeight, width, height, userResize);
      });
    },

<<<<<<< HEAD
    updateImageSize(ev) {
      const { width, height, naturalWidth, naturalHeight } = ev.target;
      if ((self.rotation + 360) % 180 === 90) {
        // swap sizes
        self._updateImageSize({
          width: height,
          height: width,
          naturalWidth: naturalHeight,
          naturalHeight: naturalWidth,
        });
      } else {
        self._updateImageSize({ width, height, naturalWidth, naturalHeight });
      }
=======
    checkLabels() {
      // there is should be at least one state selected for *labels object
      const labelStates = (self.states() || []).filter(s => s.type.includes("labels"));
      const selectedStates = self.getAvailableStates();
      return selectedStates.length !== 0 || labelStates.length === 0;
>>>>>>> 6ed37cc2
    },

    addShape(shape) {
      self.regions.push(shape);

      self.completion.addRegion(shape);
      self.setSelected(shape.id);
      shape.selectRegion();
    },

    fixZoomedCoords([x, y]) {
      return [(x - self.zoomingPositionX) / self.zoomScale, (y - self.zoomingPositionY) / self.zoomScale];
    },

    /**
     * Resize of image canvas
     * @param {*} width
     * @param {*} height
     */
    onResize(width, height, userResize) {
      self._updateImageSize({ width, height, userResize });
    },

    event(name, ev, ...coords) {
      self.getToolsManager().event(name, ev.evt || ev, ...self.fixZoomedCoords(coords));
    },

    /**
     * Transform JSON data (completions and predictions) to format
     */
    fromStateJSON(obj, fromModel) {
      const tools = self.getToolsManager().allTools();

      // when there is only the image classification and nothing else, we need to handle it here
      if (tools.length === 0 && obj.value.choices) {
        self.completion.names.get(obj.from_name).fromStateJSON(obj);

        return;
      }

      tools.forEach(t => t.fromStateJSON && t.fromStateJSON(obj, fromModel));
    },
  }));

const ImageModel = types.compose("ImageModel", TagAttrs, Model, ProcessAttrsMixin, ObjectBase);

const HtxImage = inject("store")(observer(ImageView));

Registry.addTag("image", ImageModel, HtxImage);

export { ImageModel, HtxImage };<|MERGE_RESOLUTION|>--- conflicted
+++ resolved
@@ -342,7 +342,6 @@
       });
     },
 
-<<<<<<< HEAD
     updateImageSize(ev) {
       const { width, height, naturalWidth, naturalHeight } = ev.target;
       if ((self.rotation + 360) % 180 === 90) {
@@ -356,13 +355,13 @@
       } else {
         self._updateImageSize({ width, height, naturalWidth, naturalHeight });
       }
-=======
+    },
+
     checkLabels() {
       // there is should be at least one state selected for *labels object
       const labelStates = (self.states() || []).filter(s => s.type.includes("labels"));
       const selectedStates = self.getAvailableStates();
       return selectedStates.length !== 0 || labelStates.length === 0;
->>>>>>> 6ed37cc2
     },
 
     addShape(shape) {
