--- conflicted
+++ resolved
@@ -37,15 +37,6 @@
 
   choice: types.optional(types.enumeration(["single", "multiple"]), "single"),
   showinline: types.optional(types.boolean, true),
-
-<<<<<<< HEAD
-  visible: types.optional(types.boolean, true),
-
-  required: types.optional(types.boolean, false),
-  requiredmessage: types.maybeNull(types.string),
-=======
-  showfilter: types.optional(types.boolean, false),
->>>>>>> bfa39697
 });
 
 /**
