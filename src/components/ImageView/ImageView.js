import React, { Component, createRef, forwardRef, Fragment, memo, useRef, useState } from "react";
import { Group, Layer, Line, Rect, Stage } from "react-konva";
import { observer } from "mobx-react";
import { getRoot, isAlive } from "mobx-state-tree";

import ImageGrid from "../ImageGrid/ImageGrid";
import ImageTransformer from "../ImageTransformer/ImageTransformer";
import ObjectTag from "../../components/Tags/Object";
import Tree from "../../core/Tree";
import styles from "./ImageView.module.scss";
import { errorBuilder } from "../../core/DataValidator/ConfigValidator";
import messages from "../../utils/messages";
import { chunks, findClosestParent } from "../../utils/utilities";
import Konva from "konva";
import { observe } from "mobx";
import { LoadingOutlined } from "@ant-design/icons";
import { Toolbar } from "../Toolbar/Toolbar";
import { ImageViewProvider } from "./ImageViewContext";
import { Hotkey } from "../../core/Hotkey";
import { useObserver } from "mobx-react-lite";
import ResizeObserver from "../../utils/resize-observer";
<<<<<<< HEAD
import Constants from "../../core/Constants";
import { fixRectToFit } from "../../utils/image";
=======
import { FF_DEV_1285, isFF } from "../../utils/feature-flags";
>>>>>>> 3e715274

Konva.showWarnings = false;

const hotkeys = Hotkey("Image");

const splitRegions = (regions) => {
  const brushRegions = [];
  const shapeRegions = [];
  const l = regions.length;
  let i = 0;

  for(i; i < l; i++) {
    const region = regions[i];

    if (region.type === "brushregion") {
      brushRegions.push(region);
    } else {
      shapeRegions.push(region);
    }
  }

  return {
    brushRegions,
    shapeRegions,
  };
};

const Region = memo(({ region, showSelected = false }) => {
  return useObserver(()=>(region.inSelection !== showSelected ? null : Tree.renderItem(region, false)));
});

const RegionsLayer = memo(({ regions, name, useLayers, showSelected = false }) => {
  const content = regions.map((el) => (
    <Region key={`region-${el.id}`} region={el} showSelected={showSelected}/>
  ));

  return useLayers === false ? (
    content
  ) : (
    <Layer name={name}>
      {content}
    </Layer>
  );
});

const Regions = memo(({ regions, useLayers = true, chunkSize  = 15, suggestion = false, showSelected = false }) => {
  return (
    <ImageViewProvider value={{ suggestion }}>
      {(chunkSize ? chunks(regions, chunkSize) : regions).map((chunk, i) => (
        <RegionsLayer
          key={`chunk-${i}`}
          name={`chunk-${i}`}
          regions={chunk}
          useLayers={useLayers}
          showSelected={showSelected}
        />
      ))}
    </ImageViewProvider>
  );
});

const DrawingRegion = observer(({ item }) => {
  const { drawingRegion } = item;
  const Wrapper = drawingRegion && drawingRegion.type === "brushregion" ? Fragment: Layer;

  return (
    <Wrapper>
      {drawingRegion?<Region key={`drawing`} region={drawingRegion}/>:drawingRegion}
    </Wrapper>
  );
});

const SELECTION_COLOR = "#40A9FF";
const SELECTION_SECOND_COLOR = "white";
const SELECTION_DASH = [3,3];

const SelectionBorders = observer(({ item, selectionArea }) => {
  const { selectionBorders: bbox } = selectionArea;
  const offset = {
    x: item.zoomingPositionX || 0,
    y: item.zoomingPositionY || 0,
  };

  bbox.left = bbox.left * item.stageScale;
  bbox.right = bbox.right* item.stageScale;
  bbox.top = bbox.top* item.stageScale ;
  bbox.bottom = bbox.bottom* item.stageScale ;

  const points = bbox? [
    {
      x: bbox.left,
      y: bbox.top,
    },
    {
      x: bbox.right,
      y: bbox.top,
    },
    {
      x: bbox.left,
      y: bbox.bottom,
    },
    {
      x: bbox.right,
      y: bbox.bottom,
    },
  ] : [];

  return (
    <>
      {bbox && (
        <Rect
          name="regions_selection"
          x={bbox.left}
          y={bbox.top}
          width={bbox.right - bbox.left}
          height={bbox.bottom - bbox.top}
          stroke={SELECTION_COLOR}
          strokeWidth={1}
          listening={false}
        />
      )}
      {points.map((point, idx) => {
        return (
          <Rect
            key={idx}
            x={point.x-3}
            y={point.y-3}
            width={6}
            height={6}
            fill={SELECTION_COLOR}
            stroke={SELECTION_SECOND_COLOR}
            strokeWidth={2}
            listening={false}
          />
        );
      })}
    </>
  );
});

const SelectionRect = observer(({ item }) => {
  const { x, y, width, height } = item;

  const positionProps = {
    x,
    y,
    width,
    height,
    listening: false,
    strokeWidth: 1,
  };

  return (
    <>
      <Rect
        {...positionProps}
        stroke={SELECTION_COLOR}
        dash={SELECTION_DASH}
      />
      <Rect
        {...positionProps}
        stroke={SELECTION_SECOND_COLOR}
        dash={SELECTION_DASH}
        dashOffset={SELECTION_DASH[0]}
      />
    </>
  );
});

const TRANSFORMER_BACK_ID = "transformer_back";

const TransformerBack = observer(({ item }) => {
  const { selectedRegionsBBox } = item;
  const singleNodeMode = item.selectedRegions.length === 1;
  const dragStartPointRef = useRef({ x: 0, y: 0 });

  return (
    <Layer>
      {selectedRegionsBBox && !singleNodeMode && (
        <Rect
          id={TRANSFORMER_BACK_ID}
          fill="rgba(0,0,0,0)"
          draggable
          onClick={()=>{
            item.annotation.unselectAreas();
          }}
          onMouseOver={(ev) => {
            if (!item.annotation.relationMode) {
              ev.target.getStage().container().style.cursor = Constants.POINTER_CURSOR;
            }
          }}
          onMouseOut={(ev) => {
            ev.target.getStage().container().style.cursor = Constants.DEFAULT_CURSOR;
          }}
          onDragStart={e=>{
            dragStartPointRef.current = {
              x: e.target.getAttr("x"),
              y: e.target.getAttr("y"),
            };
          }}
          dragBoundFunc={(pos) => {
            let { x, y } = pos;
            const { top, left, right, bottom } =  item.selectedRegionsBBox;
            const { stageHeight, stageWidth } = item;

            const offset = {
              x: dragStartPointRef.current.x-left,
              y: dragStartPointRef.current.y-top,
            };

            x -=offset.x;
            y -=offset.y;

            const bbox = { x, y, width: right - left, height: bottom  - top };

            const fixed = fixRectToFit(bbox, stageWidth, stageHeight);

            if (fixed.width !== bbox.width) {
              x += (fixed.width - bbox.width) * (fixed.x !== bbox.x ? -1 : 1);
            }

            if (fixed.height !== bbox.height) {
              y += (fixed.height - bbox.height) * (fixed.y !== bbox.y ? -1 : 1);
            }

            x +=offset.x;
            y +=offset.y;
            return { x, y };
          }}
        />
      )}
    </Layer>
  );
});

const SelectedRegions = observer(({ item, selectedRegions }) => {
  if (!selectedRegions) return null;
  const { brushRegions = [], shapeRegions = [] } = splitRegions(selectedRegions);

  return (
    <>
      <TransformerBack item={item}/>
      {brushRegions.length > 0 && (
        <Regions
          key="brushes"
          name="brushes"
          regions={brushRegions}
          useLayers={false}
          showSelected
          chankSize={0}
        />
      )}

      {shapeRegions.length > 0 && (
        <Regions
          key="shapes"
          name="shapes"
          regions={shapeRegions}
          showSelected
          chankSize={0}
        />
      )}
    </>
  );
});

const SelectionLayer = observer(({ item, selectionArea }) => {
  const scale = 1 / (item.zoomScale ||1);

  let supportsTransform = true;
  let supportsRotate = true;
  let supportsScale = true;

  item.selectedRegions?.forEach(shape => {
    supportsTransform = supportsTransform && shape.supportsTransform === true;
    supportsRotate = supportsRotate && shape.canRotate === true;
    supportsScale = supportsScale && true;
  });

  supportsTransform = supportsTransform && (item.selectedRegions.length>1 || (item.useTransformer || item.selectedShape?.preferTransformer) && item.selectedShape?.useTransformer);

  return (
    <Layer scaleX={scale} scaleY={scale}>
      { selectionArea.isActive ? (
        <SelectionRect item={selectionArea}/>
      ) : (!supportsTransform && item.selectedRegions.length>1 ? (
        <SelectionBorders item={item} selectionArea={selectionArea} />
      ) : null)}

      <ImageTransformer
        item={item}
        rotateEnabled={supportsRotate}
        supportsTransform={supportsTransform}
        supportsScale={supportsScale}
        selectedShapes={item.selectedRegions}
        singleNodeMode={item.selectedRegions.length === 1}
        useSingleNodeRotation={item.selectedRegions.length === 1 && supportsRotate}
        draggableBackgroundSelector={`#${TRANSFORMER_BACK_ID}`}
      />
    </Layer>
  );
});

const Selection = observer(({ item, selectionArea }) => {
  return (
    <>
      <SelectedRegions key="selected-regions" item={item} selectedRegions={item.selectedRegions} />
      <SelectionLayer item={item} selectionArea={selectionArea} />
    </>
  );
});

const Crosshair = memo(forwardRef(({ width, height }, ref) => {
  const [pointsV, setPointsV] = useState([50, 0, 50, height]);
  const [pointsH, setPointsH] = useState([0, 100, width, 100]);
  const [x, setX] = useState(100);
  const [y, setY] = useState(50);

  const [visible, setVisible] = useState(false);
  const strokeWidth = 1;
  const dashStyle = [3,3];
  let enableStrokeScale = true;

  if (isFF(FF_DEV_1285)) {
    enableStrokeScale = false;
  }

  if (ref) {
    ref.current = {
      updatePointer(newX, newY) {
        if (newX !== x) {
          setX(newX);
          setPointsV([newX, 0, newX, height]);
        }

        if (newY !== y) {
          setY(newY);
          setPointsH([0, newY, width, newY]);
        }
      },
      updateVisibility(visibility) {
        setVisible(visibility);
      },
    };
  }

  return (
    <Layer
      name="crosshair"
      listening={false}
      opacity={visible ? 0.6 : 0}
    >
      <Group>
        <Line
          name="v-white"
          points={pointsH}
          stroke="#fff"
          strokeWidth={strokeWidth}
          strokeScaleEnabled={enableStrokeScale}
        />
        <Line
          name="v-black"
          points={pointsH}
          stroke="#000"
          strokeWidth={strokeWidth}
          dash={dashStyle}
          strokeScaleEnabled={enableStrokeScale}
        />
      </Group>
      <Group>
        <Line
          name="h-white"
          points={pointsV}
          stroke="#fff"
          strokeWidth={strokeWidth}
          strokeScaleEnabled={enableStrokeScale}
        />
        <Line
          name="h-black"
          points={pointsV}
          stroke="#000"
          strokeWidth={strokeWidth}
          dash={dashStyle}
          strokeScaleEnabled={enableStrokeScale}
        />
      </Group>
    </Layer>
  );
}));

export default observer(
  class ImageView extends Component {
    // stored position of canvas before creating region
    canvasX;
    canvasY;
    lastOffsetWidth = -1;
    propsObserverDispose = [];
    state = {
      imgStyle: {},
      ratio: 1,
      pointer: [0, 0],
    }

    imageRef = createRef();
    crosshairRef = createRef();

    handleOnClick = e => {
      const { item } = this.props;
      const evt = e.evt || e;

      return item.event("click", evt, evt.offsetX, evt.offsetY);
    };

    handleMouseDown = e => {
      const { item } = this.props;

      item.updateSkipInteractions(e);

      // item.freezeHistory();
      const p = e.target.getParent();

      if (p && p.className === "Transformer") return;

      if (
        // create regions over another regions with Cmd/Ctrl pressed
        item.getSkipInteractions() ||
        e.target === e.target.getStage() ||
        findClosestParent(
          e.target,
          el => el.nodeType === "Group" && ["ruler", "segmentation"].indexOf(el?.attrs?.name) > -1,
        )
      ) {
        window.addEventListener("mousemove", this.handleGlobalMouseMove);
        window.addEventListener("mouseup", this.handleGlobalMouseUp);
        const { offsetX: x, offsetY: y } = e.evt;
        // store the canvas coords for calculations in further events
        const { left, top } = this.container.getBoundingClientRect();

        this.canvasX = left;
        this.canvasY = top;
        return item.event("mousedown", e, x, y);
      }

      return true;
    };

    /**
     * Mouse up outside the canvas
     */
    handleGlobalMouseUp = e => {
      window.removeEventListener("mousemove", this.handleGlobalMouseMove);
      window.removeEventListener("mouseup", this.handleGlobalMouseUp);

      if (e.target && e.target.tagName === "CANVAS") return;

      const { item } = this.props;
      const { clientX: x, clientY: y } = e;

      item.freezeHistory();

      return item.event("mouseup", e, x - this.canvasX, y - this.canvasY);
    };

    handleGlobalMouseMove = e => {
      if (e.target && e.target.tagName === "CANVAS") return;

      const { item } = this.props;
      const { clientX: x, clientY: y } = e;

      return item.event("mousemove", e, x - this.canvasX, y - this.canvasY);
    };

    /**
     * Mouse up on Stage
     */
    handleMouseUp = e => {
      const { item } = this.props;

      item.freezeHistory();
      item.setSkipInteractions(false);

      return item.event("mouseup", e, e.evt.offsetX, e.evt.offsetY);
    };

    handleMouseMove = e => {
      const { item } = this.props;

      item.freezeHistory();

      this.updateCrosshair(e);

      const isMouseWheelClick = e.evt && e.evt.buttons === 4;
      const isShiftDrag = e.evt && e.evt.buttons === 1 && e.evt.shiftKey;

      if ((isMouseWheelClick || isShiftDrag) && item.zoomScale > 1) {
        item.setSkipInteractions(true);
        e.evt.preventDefault();

        const newPos = {
          x: item.zoomingPositionX + e.evt.movementX,
          y: item.zoomingPositionY + e.evt.movementY,
        };

        item.setZoomPosition(newPos.x, newPos.y);
      } else {
        item.event("mousemove", e, e.evt.offsetX, e.evt.offsetY);
      }
    };

    updateCrosshair = (e) => {
      if (this.crosshairRef.current) {
        const { x, y } = e.currentTarget.getPointerPosition();

        if (isFF(FF_DEV_1285)) {
          this.crosshairRef.current.updatePointer(...this.props.item.fixZoomedCoords([x, y]));
        } else {
          this.crosshairRef.current.updatePointer(x, y);
        }
      }
    }

    handleError = () => {
      const { item, store } = this.props;
      const cs = store.annotationStore;
      const message = messages.ERR_LOADING_HTTP({ attr: item.value, error: "", url: item._value });

      cs.addErrors([errorBuilder.generalError(message)]);
    };

    updateGridSize = range => {
      const { item } = this.props;

      item.freezeHistory();

      item.setGridSize(range);
    };

    /**
     * Handle to zoom
     */
    handleZoom = e => {
      /**
       * Disable if user doesn't use ctrl
       */
      if (e.evt && !e.evt.ctrlKey) {
        return;
      } else if (e.evt && e.evt.ctrlKey) {
        /**
         * Disable scrolling page
         */
        e.evt.preventDefault();
      }
      if (e.evt) {
        const { item } = this.props;
        const stage = item.stageRef;

        item.handleZoom(e.evt.deltaY, stage.getPointerPosition());
      }
    };

    renderRulers() {
      const { item } = this.props;
      const width = 1;
      const color = "white";

      return (
        <Group
          name="ruler"
          onClick={ev => {
            ev.cancelBubble = false;
          }}
        >
          <Line
            x={0}
            y={item.cursorPositionY}
            points={[0, 0, item.stageWidth, 0]}
            strokeWidth={width}
            stroke={color}
            tension={0}
            dash={[4, 4]}
            closed
          />
          <Line
            x={item.cursorPositionX}
            y={0}
            points={[0, 0, 0, item.stageHeight]}
            strokeWidth={width}
            stroke={color}
            tension={0}
            dash={[1.5]}
            closed
          />
        </Group>
      );
    }

    onResize = () => {
      if (!this.container) return;
      if (this.container.offsetWidth <= 1) return;
      if (this.lastOffsetWidth === this.container.offsetWidth) return;

      this.props.item.onResize(this.container.offsetWidth, this.container.offsetHeight, true);
      this.lastOffsetWidth = this.container.offsetWidth;
    };

    componentDidMount() {
      window.addEventListener("resize", this.onResize);
      this.attachObserver(this.container);

      if (this.props.item && isAlive(this.props.item)) {
        this.updateImageTransform();
        this.observerObjectUpdate();
      }

      this.updateReadyStatus();

      hotkeys.addDescription("shift", "Pan image");
    }

    attachObserver = (node) => {
      if (this.resizeObserver) this.detachObserver();

      if (node) {
        this.resizeObserver = new ResizeObserver(this.onResize);
        this.resizeObserver.observe(this.container);
      }
    }

    detachObserver = () => {
      if (this.resizeObserver) {
        this.resizeObserver.disconnect();
        this.resizeObserver = null;
      }
    }

    componentWillUnmount() {
      this.detachObserver();
      window.removeEventListener("resize", this.onResize);
      this.propsObserverDispose.forEach(dispose => dispose());

      hotkeys.removeDescription("shift");
    }

    componentDidUpdate(prevProps) {
      this.onResize();

      if (prevProps.item !== this.props.item && isAlive(this.props.item)) {
        this.observerObjectUpdate();
      }
      this.updateReadyStatus();
    }

    updateReadyStatus() {
      const { item } = this.props;
      const { imageRef } = this;

      if (!item || !isAlive(item) || !imageRef.current) return;
      if (item.isReady !== imageRef.current.complete) item.setReady(imageRef.current.complete);
    }

    observerObjectUpdate(){
      this.propsObserverDispose.forEach(dispose => dispose());
      this.propsObserverDispose = [
        'width',
        'brightnessGrade',
        'contrastGrade',
        'zoomScale',
        'resize',
        'rotation',
        'naturalWidth',
        'naturalHeight',
        'zoomingPositionY',
        'zoomingPositionX',
      ].map((prop) => {
        return observe(this.props.item, prop, this.updateImageTransform, true);
      });
    }

    updateImageTransform = () => {
      const { item } = this.props;

      let ratio = 1;

      const imgStyle = {
        width: item.width,
        transformOrigin: "left top",
        transform: 'none',
        filter: `brightness(${item.brightnessGrade}%) contrast(${item.contrastGrade}%)`,
      };

      const imgTransform = [];

      if (item.zoomScale !== 1) {
        const { zoomingPositionX, zoomingPositionY } = item;

        imgTransform.push("translate(" + zoomingPositionX + "px," + zoomingPositionY + "px)");
        imgTransform.push("scale(" + item.resize + ", " + item.resize + ")");
      }

      if (item.rotation) {
        const translate = {
          90: `0, -100%`,
          180: `-100%, -100%`,
          270: `-100%, 0`,
        };

        // there is a top left origin already set for zoom; so translate+rotate
        imgTransform.push(`rotate(${item.rotation}deg)`);
        imgTransform.push(`translate(${translate[item.rotation] || "0, 0"})`);

        if ([90, 270].includes(item.rotation)) {
          // we can not rotate img itself, so we change container's size via css margin hack, ...
          ratio = item.naturalWidth / item.naturalHeight;
          // ... prepare image size for transform rotation and use position: absolute
          imgStyle.width = `${ratio * 100}%`;
        }
      }

      if (imgTransform?.length > 0) {
        imgStyle.transform = imgTransform.join(" ");
      }

      if (this.imageRef.current) {
        Object.assign(this.imageRef.current.style, imgStyle);
      }

      if (this.state.ratio !== ratio) {
        this.setState({ ratio });
      }
    }

    renderTools() {
      const { item, store } = this.props;
      const cs = store.annotationStore;

      if (cs.viewingAllAnnotations || cs.viewingAllPredictions) return null;

      const tools = item.getToolsManager().allTools();

      return (
        <Toolbar tools={tools}/>
      );
    }

    render() {
      const { item, store } = this.props;

      // @todo stupid but required check for `resetState()`
      // when Image tries to render itself after detouching
      if (!isAlive(item)) return null;

      // TODO fix me
      if (!store.task || !item._value) return null;

      const regions = item.regs;

      const containerStyle = {};

      let containerClassName = styles.container;

      if (this.state.ratio !== 1) {
        containerClassName += " " + styles.rotated;
      }

      if (getRoot(item).settings.fullscreen === false) {
        containerStyle["maxWidth"] = item.maxwidth;
      }

      const {
        brushRegions,
        shapeRegions,
      } = splitRegions(regions);

      const {
        brushRegions: suggestedBrushRegions,
        shapeRegions: suggestedShapeRegions,
      } = splitRegions(item.suggestions);

      const renderableRegions = Object.entries({
        brush: brushRegions,
        shape: shapeRegions,
        suggestedBrush: suggestedBrushRegions,
        suggestedShape: suggestedShapeRegions,
      });

      return (
        <ObjectTag
          item={item}
          className={item.images.length > 1 ? styles.withGallery : styles.wrapper}
          style={{
            position: "relative",
            display: "flex",
            alignItems: "flex-start",
            justifyContent: "space-between",
          }}
        >
          <div
            ref={node => {
              this.container = node;
              this.attachObserver(node);
            }}
            className={containerClassName}
            style={containerStyle}
          >
            {this.state.ratio !== 1 && (
              <div
                className={styles.filler}
                style={{ marginTop: `${this.state.ratio * 100}%`, width: item.stageWidth }}
              />
            )}
            <img
              ref={ref => {
                item.setImageRef(ref);
                this.imageRef.current = ref;
              }}
              src={item._value}
              onLoad={item.updateImageSize}
              onError={this.handleError}
              alt="LS"
            />
          </div>
          {/* @todo this is dirty hack; rewrite to proper async waiting for data to load */}
          {item.stageWidth <= 1 ? (item.hasTools?<div className={styles.loading}><LoadingOutlined /></div>:null) : (
            <Stage
              ref={ref => {
                item.setStageRef(ref);
              }}
              style={{ position: "absolute", top: 0, left: 0 }}
              className={"image-element"}
              width={item.stageComponentSize.width}
              height={item.stageComponentSize.height}
              scaleX={item.stageScale}
              scaleY={item.stageScale}
              x={item.zoomingPositionX}
              y={item.zoomingPositionY}
              offsetX={item.stageTranslate.x}
              offsetY={item.stageTranslate.y}
              rotation={item.rotation}
              onClick={this.handleOnClick}
              onMouseEnter={() => {
                if (this.crosshairRef.current) {
                  this.crosshairRef.current.updateVisibility(true);
                }
              }}
              onMouseLeave={() => {
                if (this.crosshairRef.current) {
                  this.crosshairRef.current.updateVisibility(false);
                }
              }}
              onDragMove={this.updateCrosshair}
              onMouseDown={this.handleMouseDown}
              onMouseMove={this.handleMouseMove}
              onMouseUp={this.handleMouseUp}
              onWheel={item.zoom ? this.handleZoom : () => {}}
            >
              {/* Hack to keep stage in place when there's no regions */}
              {regions.length === 0 && (
                <Layer>
                  <Line points={[0,0,0,1]} stroke="rgba(0,0,0,0)"/>
                </Layer>
              )}
              {item.grid && item.sizeUpdated && <ImageGrid item={item} />}

              {renderableRegions.map(([groupName, list]) => {
                const isBrush = groupName.match(/brush/i) !== null;
                const isSuggestion = groupName.match('suggested') !== null;

                return list.length > 0 ? (
                  <Regions
                    key={groupName}
                    name={groupName}
                    regions={list}
                    useLayers={isBrush === false}
                    suggestion={isSuggestion}
                  />
                ) : <Fragment key={groupName}/>;
              })}

              <Selection item={item} selectionArea={item.selectionArea}/>
              <DrawingRegion item={item}/>

              {item.crosshair && (
                <Crosshair
                  ref={this.crosshairRef}
                  width={isFF(FF_DEV_1285) ? item.stageWidth : item.stageComponentSize.width}
                  height={isFF(FF_DEV_1285) ? item.stageHeight : item.stageComponentSize.height}
                />
              )}
            </Stage>
          )}
          {this.renderTools()}
          {item.images.length > 1 && (
            <div className={styles.gallery}>
              {item.images.map((src, i) => (
                <img
                  alt=""
                  key={src}
                  src={src}
                  className={i === item.currentImage && styles.active}
                  height="60"
                  onClick={() => item.setCurrentImage(i)}
                />
              ))}
            </div>
          )}
        </ObjectTag>
      );
    }
  },
);<|MERGE_RESOLUTION|>--- conflicted
+++ resolved
@@ -19,12 +19,9 @@
 import { Hotkey } from "../../core/Hotkey";
 import { useObserver } from "mobx-react-lite";
 import ResizeObserver from "../../utils/resize-observer";
-<<<<<<< HEAD
 import Constants from "../../core/Constants";
 import { fixRectToFit } from "../../utils/image";
-=======
 import { FF_DEV_1285, isFF } from "../../utils/feature-flags";
->>>>>>> 3e715274
 
 Konva.showWarnings = false;
 
