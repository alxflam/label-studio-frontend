--- conflicted
+++ resolved
@@ -24,18 +24,6 @@
  * </View>
  *
  * @name Number
-<<<<<<< HEAD
- * @param {string} name              - Name of the element
- * @param {string} toName            - Name of the element that you want to label
- * @param {number} [min]             - Minimum number value
- * @param {number} [max]             - Maximum number value
- * @param {number} [step=1]          - Step for value increment/decrement
- * @param {number} [defaultValue]    - Default number value
- * @param {string} hotkey            - HotKey for increasing number value
- * @param {boolean} [required=false] - Whether number is required or not
- * @param {string} [requiredMessage] - Message to show if validation fails
- * @param {boolean} [perRegion]      - Use this tag to label regions instead of the whole object
-=======
  * @meta_title Number Tag to Numerically Classify
  * @meta_description Customize Label Studio with the Number tag to numerically classify tasks in your machine learning and data science projects.
  * @param {string} name                       - Name of the element
@@ -48,7 +36,6 @@
  * @param {boolean} [required=false]          - Whether to require number validation
  * @param {string} [requiredMessage]          - Message to show if validation fails
  * @param {boolean} [perRegion]               - Use this tag to classify specific regions instead of the whole object
->>>>>>> 0f0c26e8
  */
 const TagAttrs = types.model({
   name: types.identifier,
