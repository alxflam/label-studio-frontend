import { types, getParent, getRoot } from "mobx-state-tree";
import { cloneNode } from "../core/Helpers";
import { guidGenerator } from "../core/Helpers";

const RegionsMixin = types
  .model({
    // id: types.optional(types.identifier, guidGenerator),
    pid: types.optional(types.string, guidGenerator),

    score: types.maybeNull(types.number),
    readonly: types.optional(types.boolean, false),

    hidden: types.optional(types.boolean, false),

    parentID: types.optional(types.string, ""),
  })
  .volatile(self => ({
    // selected: false,
    highlighted: false,
  }))
  .views(self => ({
    get perRegionStates() {
      const states = self.states;
      return states && states.filter(s => s.perregion === true);
    },

    get store() {
      return getRoot(self);
    },

    get parent() {
      return getParent(self);
    },

    get completion() {
      return getRoot(self).completionStore.selected;
    },

    get editable() {
      return self.readonly === false && self.completion.editable === true;
    },

    get labelsState() {
<<<<<<< HEAD
      // return self.states.find(s => s.type.indexOf("labels") !== -1);
=======
      return self.states && self.states.find(s => s.type.indexOf("labels") !== -1);
>>>>>>> 7e85d599
    },

    hasLabelState(labelValue) {
      // first of all check if this region implements labels
      // interface
      const s = self.labelsState;
      if (!s) return false;

      // find that label and check if its selected
      const l = s.findLabel(labelValue);
      if (!l || !l.selected) return false;

      return true;
    },
  }))
  .actions(self => ({
    setParentID(id) {
      self.parentID = id;
    },

    moveTop(size) {},
    moveBottom(size) {},
    moveLeft(size) {},
    moveRight(size) {},

    sizeRight(size) {},
    sizeLeft(size) {},
    sizeTop(size) {},
    sizeBottom(size) {},

    // "web" degree is opposite to mathematical, -90 is 90 actually
    // swapSizes = true when canvas is already rotated at this moment
    rotatePoint(point, degree, swapSizes = true) {
      const { x, y } = point;
      if (!degree) return { x, y };

      degree = (360 + degree) % 360;
      // transform origin is (w/2, w/2) for ccw rotation
      // (h/2, h/2) for cw rotation
      const w = self.parent.stageWidth;
      const h = self.parent.stageHeight;
      // actions: translate to fit origin, rotate, translate back
      //   const shift = size / 2;
      //   const newX = (x - shift) * cos + (y - shift) * sin + shift;
      //   const newY = -(x - shift) * sin + (y - shift) * cos + shift;
      // for ortogonal degrees it's simple:
      if (degree === 270) return { x: y, y: (swapSizes ? h : w) - x };
      if (degree === 90) return { x: (swapSizes ? w : h) - y, y: x };
      if (Math.abs(degree) === 180) return { x: w - x, y: h - y };
      return { x, y };
    },

    rotateDimensions({ width, height }, degree) {
      if ((degree + 360) % 180 === 0) return { width, height };
      return { width: height, height: width };
    },

    // update region appearence based on it's current states, for
    // example bbox needs to update its colors when you change the
    // label, becuase it takes color from the label
    updateAppearenceFromState() {},

    serialize() {
      console.error("Region class needs to implement serialize");
    },

    toStateJSON() {
      const parent = self.parent;
      const buildTree = control => {
        const tree = {
          id: self.pid,
          from_name: control.name,
          to_name: parent.name,
          source: parent.value,
          type: control.type,
          parent_id: self.parentID === "" ? null : self.parentID,
        };

        if (self.normalization) tree["normalization"] = self.normalization;

        return tree;
      };

      if (self.states && self.states.length) {
        return self.states
          .map(s => {
            const ser = self.serialize(s, parent);
            if (!ser) return null;

            const tree = {
              ...buildTree(s),
              ...ser,
            };

            // in case of labels it's gonna be, labels: ["label1", "label2"]

            return tree;
          })
          .filter(Boolean);
      } else {
        const obj = self.completion.toNames.get(parent.name);
        const control = obj.length ? obj[0] : obj;

        const tree = {
          ...buildTree(control),
          ...self.serialize(control, parent),
        };

        return tree;
      }
    },

    updateOrAddState(state) {
      // var foundIndex = self.states.findIndex(s => s.name === state.name);
      // if (foundIndex !== -1) {
      //   self.states[foundIndex] = cloneNode(state);
      //   self.updateAppearenceFromState();
      // } else {
      //   self.states.push(cloneNode(state));
      // }
    },

    // given the specific state object (for example labels) it finds
    // that inside the region states objects and updates that, this
    // function is used to capture the state
    updateSingleState(state) {
      // var foundIndex = self.states.findIndex(s => s.name === state.name);
      // if (foundIndex !== -1) {
      //   self.states[foundIndex] = cloneNode(state);
      //   // user is updating the label of the region, there might
      //   // be other states that depend on the value of the region,
      //   // therefore we need to recheck here
      //   if (state.type.indexOf("labels") !== -1) {
      //     const states = self.states.filter(s => s.whenlabelvalue !== null && s.whenlabelvalue !== undefined);
      //     states && states.forEach(s => self.states.remove(s));
      //   }
      //   self.updateAppearenceFromState();
      // }
    },

    selectRegion() {
      // self.selected = true;
      // self.completion.setHighlightedNode(self);
      // self.completion.loadRegionState(self);
    },

    /**
     * Common logic for unselection; specific actions should be in `afterUnselectRegion`
     * @param {boolean} tryToKeepStates try to keep states selected if such settings enabled
     */
    unselectRegion(tryToKeepStates = false) {
      console.log("UNSELECT REGION");
      return;
      const completion = self.completion;
      const parent = self.parent;
      const keepStates = tryToKeepStates && self.store.settings.continuousLabeling;

      if (completion.relationMode) {
        completion.stopRelationMode();
      }
      if (parent.setSelected) {
        parent.setSelected(undefined);
      }

      self.selected = false;
      completion.setHighlightedNode(null);

      self.afterUnselectRegion();

      if (!keepStates) {
        completion.unloadRegionState(self);
      }
    },

    afterUnselectRegion() {},

    onClickRegion() {
      const completion = self.completion;
      if (!completion.editable) return;

      if (completion.relationMode) {
        completion.addRelation(self);
        completion.stopRelationMode();
        completion.regionStore.unselectAll();
      } else {
        const wasNotSelected = !self.selected;
        completion.unselectAll();
        if (wasNotSelected) {
          completion.selectArea(self);
        }
      }
    },

    /**
     * Remove region
     */
    deleteRegion() {
      if (!self.completion.editable) return;
      if (self.selected) self.completion.unselectAll();
      if (self.destroyRegion) self.destroyRegion();
      self.completion.deleteRegion(self);
    },

    setHighlight(val) {
      self.highlighted = val;
    },

    toggleHighlight() {
      self.setHighlight(!self.highlighted);
    },

    toggleHidden(e) {
      self.hidden = !self.hidden;
      e && e.stopPropagation();
    },
  }));

export default RegionsMixin;<|MERGE_RESOLUTION|>--- conflicted
+++ resolved
@@ -41,11 +41,7 @@
     },
 
     get labelsState() {
-<<<<<<< HEAD
-      // return self.states.find(s => s.type.indexOf("labels") !== -1);
-=======
-      return self.states && self.states.find(s => s.type.indexOf("labels") !== -1);
->>>>>>> 7e85d599
+      // return self.states && self.states.find(s => s.type.indexOf("labels") !== -1);
     },
 
     hasLabelState(labelValue) {
