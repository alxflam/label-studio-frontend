--- conflicted
+++ resolved
@@ -53,6 +53,7 @@
   value: types.maybeNull(types.string),
   resize: types.maybeNull(types.number),
   width: types.optional(types.string, "100%"),
+  height: types.maybeNull(types.string),
   maxwidth: types.optional(types.string, "100%"),
   maxheight: types.optional(types.string, "100vh"),
 
@@ -89,7 +90,6 @@
   ellipselabels: "ellipselabels",
 };
 
-<<<<<<< HEAD
 const DrawingRegion = types.union(
   {
     dispatcher(sn) {
@@ -184,119 +184,6 @@
         right: 0,
         bottom: 0,
       });
-=======
-const Model = types
-  .model({
-    type: "image",
-
-    // tools: types.array(BaseTool),
-
-    rotation: types.optional(types.number, 0),
-
-    sizeUpdated: types.optional(types.boolean, false),
-
-    /**
-     * Natural sizes of Image
-     * Constants
-     */
-    naturalWidth: types.optional(types.integer, 1),
-    naturalHeight: types.optional(types.integer, 1),
-
-    /**
-     * Initial width and height of the image
-     */
-    initialWidth: types.optional(types.integer, 1),
-    initialHeight: types.optional(types.integer, 1),
-
-    stageWidth: types.optional(types.integer, 1),
-    stageHeight: types.optional(types.integer, 1),
-
-    /**
-     * Zoom Scale
-     */
-    zoomScale: types.optional(types.number, 1),
-
-    /**
-     * Coordinates of left top corner
-     * Default: { x: 0, y: 0 }
-     */
-    zoomingPositionX: types.maybeNull(types.number),
-    zoomingPositionY: types.maybeNull(types.number),
-
-    /**
-     * Brightness of Canvas
-     */
-    brightnessGrade: types.optional(types.number, 100),
-
-    contrastGrade: types.optional(types.number, 100),
-
-    /**
-     * Cursor coordinates
-     */
-    cursorPositionX: types.optional(types.number, 0),
-    cursorPositionY: types.optional(types.number, 0),
-
-    brushControl: types.optional(types.string, "brush"),
-
-    brushStrokeWidth: types.optional(types.number, 15),
-
-    /**
-     * Mode
-     * brush for Image Segmentation
-     * eraser for Image Segmentation
-     */
-    mode: types.optional(types.enumeration(["drawing", "viewing", "brush", "eraser"]), "viewing"),
-
-    regions: types.array(
-      types.union(BrushRegionModel, RectRegionModel, EllipseRegionModel, PolygonRegionModel, KeyPointRegionModel),
-      [],
-    ),
-  })
-  .volatile(self => ({
-    currentImage: 0,
-    stageRatio: 1,
-    containerWidth: 1,
-    containerHeight: 1,
-    targetWidth: 0,
-  }))
-  .views(self => ({
-    get store() {
-      return getRoot(self);
-    },
-
-    get expectedWidth() {
-      return self.width ? self.targetWidth : self.naturalWidth;
-    },
-
-    get expectedHeight() {
-      return self.width ? self.targetWidth / self.naturalWidth * self.naturalHeight : self.naturalHeight;
-    },
-
-    get parsedValue() {
-      return parseValue(self.value, self.store.task.dataObj);
-    },
-
-    // @todo the name is for backward compatibility; change the name later
-    get _value() {
-      const value = self.parsedValue;
-      if (Array.isArray(value)) return value[self.currentImage];
-      return value;
-    },
-
-    get images() {
-      const value = self.parsedValue;
-      if (!value) return [];
-      if (Array.isArray(value)) return value;
-      return [value];
-    },
-
-    /**
-     * @return {boolean}
-     */
-    get hasStates() {
-      const states = self.states();
-      return states && states.length > 0;
->>>>>>> 90a9bfe2
     },
   };
 }).actions(self => {
@@ -344,8 +231,8 @@
    * Coordinates of left top corner
    * Default: { x: 0, y: 0 }
    */
-  zoomingPositionX: types.maybeNull(types.number),
-  zoomingPositionY: types.maybeNull(types.number),
+  zoomingPositionX: types.optional(types.number, 0),
+  zoomingPositionY: types.optional(types.number, 0),
 
   /**
    * Brightness of Canvas
@@ -381,6 +268,9 @@
 }).volatile(() => ({
   currentImage: 0,
   stageRatio: 1,
+  containerWidth: 1,
+  containerHeight: 1,
+  targetWidth: 0,
 })).views(self => ({
   get store() {
     return getRoot(self);
@@ -445,22 +335,9 @@
     return self.regs.filter(region => region.isInSelectionArea);
   },
 
-<<<<<<< HEAD
   get selectedShape() {
     return self.regs.find(r => r.selected);
   },
-=======
-    get imageScale() {
-      return Math.max(self.expectedWidth * self.zoomScale / self.containerWidth, self.expectedHeight * self.zoomScale / self.containerHeight);
-    },
-
-    /**
-     * @return {object}
-     */
-    states() {
-      return self.annotation.toNames.get(self.name);
-    },
->>>>>>> 90a9bfe2
 
   get suggestions() {
     return self.annotation?.regionStore.suggestions.filter(r => r.object === self) || [];
@@ -480,11 +357,19 @@
   },
 
   get stageScale() {
-    return self.zoomScale * self.stageRatio;
+    return self.zoomScale;
   },
 
   get hasTools() {
     return !!self.getToolsManager().allTools()?.length;
+  },
+
+  get fillerHeight() {
+    if ((self.rotation + 360) % 180 === 90) {
+      return `${self.naturalWidth / self.naturalHeight * 100}%`;
+    } else {
+      return `${self.naturalHeight / self.naturalWidth * 100}%`;
+    }
   },
 
   /**
@@ -526,80 +411,62 @@
     return getType(name).name;
   },
 
-<<<<<<< HEAD
   get stageComponentSize() {
     if ((self.rotation + 360) % 180 === 90) {
       return {
-        width: self.stageHeight * self.stageRatio,
-        height: self.stageWidth * self.stageRatio,
-=======
-    get stageComponentSize() {
-      if ((self.rotation + 360) % 180 === 90) {
-        return {
-          width: self.stageHeight,
-          height: self.stageWidth,
-        };
-      }
-      return {
-        width: self.stageWidth,
-        height: self.stageHeight,
->>>>>>> 90a9bfe2
+        width: self.stageHeight,
+        height: self.stageWidth,
       };
     }
     return {
-      width: self.stageWidth * self.stageRatio,
-      height: self.stageHeight * self.stageRatio,
+      width: self.stageWidth ,
+      height: self.stageHeight,
     };
   },
 
-<<<<<<< HEAD
   get zoomBy() {
     return parseFloat(self.zoomby);
   },
   get isDrawing() {
     return !!self.drawingRegion;
   },
+
+  get imageTransform() {
+    const imgStyle = {
+      width: `${self.stageWidth}px`,
+      height: `${self.stageHeight}px`,
+      transformOrigin: "left top",
+      transform: "none",
+      filter: `brightness(${self.brightnessGrade}%) contrast(${self.contrastGrade}%)`,
+    };
+    const imgTransform = [];
+
+    if (self.zoomScale !== 1) {
+      const { zoomingPositionX = 0, zoomingPositionY = 0 } = self;
+
+      imgTransform.push("translate3d(" + zoomingPositionX + "px," + zoomingPositionY + "px, 0)");
+      imgTransform.push("scale3d(" + self.zoomScale + ", " + self.zoomScale + ", 1)");
+    }
+
+    if (self.rotation) {
+      const translate = {
+        90: `0, -100%`,
+        180: `-100%, -100%`,
+        270: `-100%, 0`,
+      };
+
+      // there is a top left origin already set for zoom; so translate+rotate
+      imgTransform.push(`rotate(${self.rotation}deg)`);
+      imgTransform.push(`translate(${translate[self.rotation] || "0, 0"})`);
+
+    }
+
+    if (imgTransform?.length > 0) {
+      imgStyle.transform = imgTransform.join(" ");
+    }
+    return imgStyle;
+  },
 }))
-=======
-    get zoomBy() {
-      return parseFloat(self.zoomby);
-    },
-
-    get imageTransform() {
-      const imgStyle = {
-        width: `${self.stageComponentSize.width}px`,
-        height: `${self.stageComponentSize.height}px`,
-        transformOrigin: "left top",
-        transform: "none",
-        filter: `brightness(${self.brightnessGrade}%) contrast(${self.contrastGrade}%)`,
-      };
-      const imgTransform = [];
-      if (self.imageScale !== 1) {
-        const { zoomingPositionX, zoomingPositionY } = self;
-        imgTransform.push("translate3d(" + zoomingPositionX + "px," + zoomingPositionY + "px, 0)");
-        imgTransform.push("scale3d(" + self.imageScale + ", " + self.imageScale + ", 1)");
-      }
-
-      if (self.rotation) {
-        const translate = {
-          90: `0, -100%`,
-          180: `-100%, -100%`,
-          270: `-100%, 0`,
-        };
-
-        // there is a top left origin already set for zoom; so translate+rotate
-        imgTransform.push(`rotate(${self.rotation}deg)`);
-        imgTransform.push(`translate(${translate[self.rotation] || "0, 0"})`);
-
-      }
-
-      if (imgTransform?.length > 0) {
-        imgStyle.transform = imgTransform.join(" ");
-      }
-      return imgStyle;
-    }
-  }))
->>>>>>> 90a9bfe2
 
   // actions for the tools
   .actions(self => {
@@ -750,12 +617,12 @@
     setZoomPosition(x, y) {
       self.zoomingPositionX = clamp(
         x,
-        self.stageComponentSize.width - self.stageComponentSize.width * self.imageScale,
+        self.stageComponentSize.width - self.stageComponentSize.width * self.zoomScale,
         0,
       );
       self.zoomingPositionY = clamp(
         y,
-        self.stageComponentSize.height - self.stageComponentSize.height * self.imageScale,
+        self.stageComponentSize.height - self.stageComponentSize.height * self.zoomScale,
         0,
       );
     },
@@ -835,48 +702,35 @@
         this.setZoomPosition(
           self.zoomingPositionY * ratioK,
           self.stageComponentSize.height -
-<<<<<<< HEAD
           self.zoomingPositionX * ratioK -
           self.stageComponentSize.height * self.zoomScale,
-=======
-            self.zoomingPositionX * ratioK -
-            self.stageComponentSize.height * self.imageScale,
->>>>>>> 90a9bfe2
         );
       }
       if (degree === 90) {
         this.setZoomPosition(
           self.stageComponentSize.width -
-<<<<<<< HEAD
           self.zoomingPositionY * ratioK -
           self.stageComponentSize.width * self.zoomScale,
-=======
-            self.zoomingPositionY * ratioK -
-            self.stageComponentSize.width * self.imageScale,
->>>>>>> 90a9bfe2
           self.zoomingPositionX * ratioK,
         );
       }
     },
 
     _recalculateImageParams() {
+      let k;
+
       if ((self.rotation + 360) % 180 === 90) {
-        let k = Math.min(self.containerWidth / self.expectedHeight, self.containerHeight / self.expectedWidth, self.zoomScale);
-        self.stageWidth = Math.round(self.expectedWidth * k);
-        self.stageHeight = Math.round(self.expectedHeight *  k);
+        k = Math.min(self.containerWidth / self.naturalHeight, self.containerHeight / self.naturalWidth, self.zoomScale);
       } else {
-        const k = Math.min(self.containerWidth / self.expectedWidth, self.containerHeight / self.expectedHeight, self.zoomScale);
-        self.stageWidth = Math.round(self.expectedWidth * k);
-        self.stageHeight = Math.round(self.expectedHeight * k);
-      }
+        k = Math.min(self.containerWidth / self.naturalWidth, self.containerHeight / self.naturalHeight, self.zoomScale);
+      }
+
+      self.stageWidth = Math.round(self.naturalWidth * k);
+      self.stageHeight = Math.round(self.naturalHeight * k);
       self.setZoomPosition(self.zoomingPositionX, self.zoomingPositionY);
     },
 
-    setTargetWidth(targetWidth) {
-      self.targetWidth = targetWidth;
-    },
-
-    _updateImageSize({ width, height, naturalWidth, naturalHeight, userResize}) {
+    _updateImageSize({ width, height, naturalWidth, naturalHeight, userResize }) {
       if (naturalWidth !== undefined) {
         self.naturalWidth = naturalWidth;
         self.naturalHeight = naturalHeight;
