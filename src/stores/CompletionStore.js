import { types, getParent, getEnv, getRoot, destroy, detach, resolveIdentifier, onSnapshot } from "mobx-state-tree";

import Constants from "../core/Constants";
import Hotkey from "../core/Hotkey";
import NormalizationStore from "./NormalizationStore";
import RegionStore from "./RegionStore";
import Registry from "../core/Registry";
import RelationStore from "./RelationStore";
import TimeTraveller from "../core/TimeTraveller";
import Tree, { TRAVERSE_STOP } from "../core/Tree";
import Types from "../core/Types";
import Utils from "../utils";
import { delay } from "../utils/utilities";
import { AllRegionsType } from "../regions";
import { guidGenerator } from "../core/Helpers";
import Area from "../regions/Area";
import throttle from "lodash.throttle";

console.log("ALL TYPES", Types.allModelsTypes());

const Completion = types
  .model("Completion", {
    id: types.identifier,
    // @todo this value used `guidGenerator(5)` as default value before
    // @todo but it calculates once, so all the completions have the same pk
    // @todo why don't use only `id`?
    // @todo reverted back to wrong type; maybe it breaks all the deserialisation
    pk: types.maybeNull(types.string),

    selected: types.optional(types.boolean, false),
    type: types.enumeration(["completion", "prediction"]),

    createdDate: types.optional(types.string, Utils.UDate.currentISODate()),
    createdAgo: types.maybeNull(types.string),
    createdBy: types.optional(types.string, "Admin"),

    loadedDate: types.optional(types.Date, new Date()),
    leadTime: types.maybeNull(types.number),

    draft: false,
    // @todo use types.Date
    draftSaved: types.maybe(types.string),

    // created by user during this session
    userGenerate: types.optional(types.boolean, true),
    update: types.optional(types.boolean, false),
    sentUserGenerate: types.optional(types.boolean, false),
    localUpdate: types.optional(types.boolean, false),

    honeypot: types.optional(types.boolean, false),
    skipped: false,

    history: types.optional(TimeTraveller, { targetPath: "../areas" }),

    dragMode: types.optional(types.boolean, false),

    editable: types.optional(types.boolean, true),

    relationMode: types.optional(types.boolean, false),
    relationStore: types.optional(RelationStore, {
      relations: [],
    }),

    normalizationMode: types.optional(types.boolean, false),
    normalizationStore: types.optional(NormalizationStore, {
      normalizations: [],
    }),

    areas: types.map(Area),

    regionStore: types.optional(RegionStore, {
      regions: [],
    }),

    highlightedNode: types.maybeNull(types.safeReference(AllRegionsType)),
  })
  .preProcessSnapshot(sn => {
    sn.draft = Boolean(sn.draft);
    return sn;
  })
  .views(self => ({
    get store() {
      return getRoot(self);
    },

    get list() {
      return getParent(self, 2);
    },

    get root() {
      console.log("ROOT", self, getParent(self), self.store, self.list);
      return self.list.root;
    },

    get names() {
      return self.list.names;
    },

    get toNames() {
      return self.list.toNames;
    },

    get objects() {
      return Array.from(self.names.values()).filter(tag => !tag.toname);
    },

    get results() {
      const results = [];
      self.areas.forEach(a => a.results.forEach(r => results.push(r)));
      return results;
    },
  }))
  .volatile(self => ({
    versions: {},
  }))
  .actions(self => ({
    reinitHistory() {
      self.history.reinit();
      self.autosave && self.autosave.cancel();
    },

    setEdit(val) {
      self.editable = val;
    },

    setGroundTruth(value) {
      self.honeypot = value;
      getEnv(self).onGroundTruth(self.store, self, value);
    },

    sendUserGenerate() {
      self.sentUserGenerate = true;
    },

    setLocalUpdate(value) {
      self.localUpdate = value;
    },

    setDragMode(val) {
      self.dragMode = val;
    },

    updatePersonalKey(value) {
      self.pk = value;
    },

    setNormalizationMode(val) {
      self.normalizationMode = val;
    },

    setHighlightedNode(node) {
      // moved to selectArea and others
    },

    selectArea(area) {
      if (self.highlightedNode === area) return;
      // if (current) current.setSelected(false);
      self.unselectAll();
      self.highlightedNode = area;
      // area.setSelected(true);
      // @todo some backward compatibility, should be rewritten to state handling
      // @todo but there are some actions should be performed like scroll to region
      area.selectRegion && area.selectRegion();
      area.perRegionTags.forEach(tag => tag.updateFromResult?.(undefined));
      area.results.forEach(r => r.from_name.updateFromResult?.(r.mainValue));
    },

    unselectArea(area) {
      if (self.highlightedNode !== area) return;
      // area.setSelected(false);
      self.unselectAll();
    },

    unselectAreas() {
      const node = self.highlightedNode;
      const fn = node && node.afterUnselectRegion;
      self.highlightedNode = null;
      fn && fn();
    },

    unselectStates() {
      self.names.forEach(tag => tag.unselectAll && tag.unselectAll());
    },

    unselectAll() {
      self.unselectAreas();
      self.unselectStates();
    },

    removeArea(area) {
      destroy(area);
    },

    startRelationMode(node1) {
      self._relationObj = node1;
      self.relationMode = true;

      document.body.style.cursor = Constants.CHOOSE_CURSOR;
    },

    stopRelationMode() {
      document.body.style.cursor = Constants.DEFAULT_CURSOR;

      self._relationObj = null;
      self.relationMode = false;

      self.regionStore.unhighlightAll();
    },

    deleteAllRegions({ deleteReadOnly = false } = {}) {
      let { regions } = self.regionStore;

      if (deleteReadOnly === false) regions = regions.filter(r => r.readonly === false);

      regions.forEach(r => r.deleteRegion());
    },

    addRegion(reg) {
      // self.regionStore.addRegion(reg);
      self.regionStore.unselectAll(true);

      if (self.relationMode) {
        self.addRelation(reg);
        self.stopRelationMode();
      }
    },

    loadRegionState(region) {
      region.states &&
        region.states.forEach(s => {
          const mainViewTag = self.names.get(s.name);
          mainViewTag.unselectAll && mainViewTag.unselectAll();
          mainViewTag.copyState(s);
        });
    },

    unloadRegionState(region) {
      region.states &&
        region.states.forEach(s => {
          const mainViewTag = self.names.get(s.name);
          mainViewTag.unselectAll && mainViewTag.unselectAll();
          mainViewTag.perRegionCleanup && mainViewTag.perRegionCleanup();
        });
    },

    addRelation(reg) {
      self.relationStore.addRelation(self._relationObj, reg);
    },

    addNormalization(normalization) {
      self.normalizationStore.addNormalization();
    },

    validate() {
      let ok = true;

      self.traverseTree(function(node) {
        if (node.required === true) {
          ok = node.validate();
          if (ok === false) {
            ok = false;
            return TRAVERSE_STOP;
          }
        }
      });

      return ok;
    },

    traverseTree(cb) {
      return Tree.traverseTree(self.root, cb);
    },

    /**
     *
     */
    beforeSend() {
      self.traverseTree(node => {
        if (node && node.beforeSend) {
          node.beforeSend();
        }
      });

      self.stopRelationMode();
      self.unselectAll();
    },

    /**
     * Delete region
     * @param {*} region
     */
    deleteRegion(region) {
      if (region.type === "polygonregion") {
        detach(region);
        return;
      }

      destroy(region);
    },

    // update some fragile parts after snapshot manipulations (undo/redo)
    updateObjects() {
      self.unselectAll();
      self.names.forEach(tag => tag.needsUpdate && tag.needsUpdate());
      self.areas.forEach(area => area.updateAppearenceFromState && area.updateAppearenceFromState());
    },

    addVersions(versions) {
      self.versions = { ...self.versions, ...versions };
    },

    toggleDraft() {
      const isDraft = self.draft;
      if (!isDraft && !self.versions.draft) return;
      self.autosave.flush();
      self.pauseAutosave();
      if (isDraft) self.versions.draft = self.serializeCompletion();
      self.deleteAllRegions({ deleteReadOnly: true });
      if (isDraft) {
        self.deserializeCompletion(self.versions.result);
        self.draft = false;
      } else {
        self.deserializeCompletion(self.versions.draft);
        self.draft = true;
      }
      self.updateObjects();
      self.startAutosave();
    },

    async startAutosave() {
      if (!getEnv(self).onSubmitDraft) return;
      if (self.type !== "completion") return;

      // some async tasks should be performed after deserialization
      // so start autosave on next tick
      await delay(0);

      if (self.autosave) {
        self.autosave.cancel();
        self.autosave.paused = false;
        return;
      }

      console.info("autosave initialized");

      // mobx will modify methods, so add it directly to have cancel() method
      self.autosave = throttle(
        snapshot => {
          if (self.autosave.paused) return;

          const result = self.serializeCompletion();
          // if this is new completion and no regions added yet
          if (!self.pk && !result.length) return;

          self.setDraft(true);
          self.versions.draft = result;

          self.store.submitDraft(self).then(self.onDraftSaved);
        },
        5000,
        { leading: false },
      );

      onSnapshot(self.areas, self.autosave);
    },

    pauseAutosave() {
      if (!self.autosave) return;
      self.autosave.paused = true;
      self.autosave.cancel();
    },

    beforeDestroy() {
      self.autosave && self.autosave.cancel && self.autosave.cancel();
    },

    setDraft(flag) {
      self.draft = flag;
    },

    onDraftSaved() {
      self.draftSaved = Utils.UDate.currentISODate();
    },

    dropDraft() {
      if (!self.autosave) return;
      self.autosave.cancel();
      self.draft = false;
      self.draftSaved = undefined;
      self.versions.draft = undefined;
    },

    afterAttach() {
      // initialize toName bindings [DOCS] name & toName are used to
      // connect different components to each other
      // self.traverseTree(node => {
      //   if (node && node.name) self.names.put(node);

      //   if (node && node.toname) {
      //     const val = self.toNames.get(node.toname);
      //     if (val) {
      //       val.push(node.name);
      //     } else {
      //       self.toNames.set(node.toname, [node.name]);
      //     }
      //   }
      // });

      self.traverseTree(node => {
        // if (node.updateValue) node.updateValue(self.store);

        // called when the completion is attached to the main store,
        // at this point the whole tree is available. This method
        // may come handy when you have a tag that acts or depends
        // on other elements in the tree.
        if (node.completionAttached) node.completionAttached();

        // copy tools from control tags into object tools manager
        // [DOCS] each object tag may have an assigned tools
        // manager. This assignment may happen because user asked
        // for it through the config, or because the attached
        // control tags are complex and require additional UI
        // interfaces. Each control tag defines a set of tools it
        // supports
        if (node && node.getToolsManager) {
          const tools = node.getToolsManager();
          const states = self.toNames.get(node.name);

          states && states.forEach(s => tools.addToolsFromControl(s));
        }
      });

      self.history.onUpdate(self.updateObjects);
      self.startAutosave();
    },

    afterCreate() {
      //
      // debugger;
      if (self.userGenerate && !self.sentUserGenerate) {
        self.loadedDate = new Date();
      }

      // initialize toName bindings [DOCS] name & toName are used to
      // connect different components to each other
      // self.traverseTree(node => {
      //   if (node && node.name && node.id) self.names.set(node.name, node.id);

      //   if (node && node.toname && node.id) {
      //     const val = self.toNames.get(node.toname);
      //     if (val) {
      //       val.push(node.id);
      //     } else {
      //       self.toNames.set(node.toname, [node.id]);
      //     }
      //   }
      // });
    },

    setupHotKeys() {
      Hotkey.unbindAll();

      let audiosNum = 0;
      let audioNode = null;
      let mod = "shift+space";
      let comb = mod;

      // [TODO] we need to traverse this two times, fix
      // Hotkeys setup
      self.traverseTree(node => {
        if (node && node.onHotKey && node.hotkey) {
          Hotkey.addKey(node.hotkey, node.onHotKey, undefined, node.hotkeyScope);
        }
      });

      self.traverseTree(node => {
        // add Space hotkey for playbacks of audio, there might be
        // multiple audios on the screen
        if (node && !node.hotkey && (node.type === "audio" || node.type === "audioplus")) {
          if (audiosNum > 0) comb = mod + "+" + (audiosNum + 1);
          else audioNode = node;

          node.hotkey = comb;
          Hotkey.addKey(comb, node.onHotKey, "Play an audio");

          audiosNum++;
        }
      });

      self.traverseTree(node => {
        /**
         * Hotkey for controls
         */
        if (node && node.onHotKey && !node.hotkey) {
          const comb = Hotkey.makeComb();

          if (!comb) return;

          node.hotkey = comb;
          Hotkey.addKey(node.hotkey, node.onHotKey);
        }
      });

      if (audioNode && audiosNum > 1) {
        audioNode.hotkey = mod + "+1";
        Hotkey.addKey(audioNode.hotkey, audioNode.onHotKey);
        Hotkey.removeKey(mod);
      }

      // prevent spacebar from scrolling
      // document.onkeypress = function(e) {
      //     e = e || window.event;

      //   var charCode = e.keyCode || e.which;
      //   if (charCode === 32) {
      //     e.preventDefault();
      //     return false;
      //   }
      // };

      Hotkey.setScope("__main__");
    },

    createResult(value, control, object) {
      const result = {
        from_name: control.name,
        // @todo should stick to area
        to_name: object,
        type: control.type,
        value: {
          // type will be overwritten by Tree#buildData, so _type contains value type
          [control._type]: control.selectedValues(),
        },
      };

      const area = self.areas.put({
        id: guidGenerator(),
        object,
        // data for Model instance
        ...value,
        // for Model detection
        value,
        results: [result],
      });

      // self.unselectAll();

      return area;
    },

    serializeCompletion() {
      return self.results.map(r => r.serialize()).filter(Boolean);
    },

    /**
     * Deserialize completion of models
     */
    deserializeCompletion(json) {
      // return;
      let objCompletion = json;

      // self.regions = objCompletion;
      console.log("REGIONS", self.results);

      // resolveIdentifier(undefined, self.root, name);
      // return;

      if (typeof objCompletion !== "object") {
        objCompletion = JSON.parse(objCompletion);
      }

      self._initialCompletionObj = objCompletion;

      objCompletion.forEach(obj => {
        if (obj["type"] !== "relation") {
          const { id, value, type, ...data } = obj;
          // avoid duplicates of the same areas in different completions/predictions
          const areaId = `${id}#${self.id}`;
          const resultId = `${data.from_name}@${areaId}`;

          let area = self.areas.get(areaId);
          if (!area) {
            console.log("NEW AREA", areaId, { ...data, ...value });
            area = self.areas.put({
              id: areaId,
              object: data.to_name,
              ...data,
              ...value,
              value,
            });
          }

          area.addResult({ ...data, id: resultId, type, value });
          // const names = obj.to_name.split(",");
          // if (names.length > 1) throw new Error("Pairwise is not supported now");
          // names.forEach(name => {
          //   const toModel = self.names.get(name);
          //   if (!toModel) throw new Error("No model found for " + obj.to_name);

          //   const fromModel = self.names.get(obj.from_name);
          //   if (!fromModel) throw new Error("No model found for " + obj.from_name);

          //   toModel.fromStateJSON(obj, fromModel);
          // });
        }
      });

      self.results.filter(r => r.area.classification).forEach(r => r.from_name.updateFromResult?.(r.mainValue));

      objCompletion.forEach(obj => {
        if (obj["type"] === "relation") {
          self.relationStore.deserializeRelation(
            self.regionStore.findRegion(obj.from_id),
            self.regionStore.findRegion(obj.to_id),
            obj.direction,
            obj.labels,
          );
        }
      });

      // self.regionStore.unselectAll();
    },
  }));

export default types
  .model("CompletionStore", {
    selected: types.maybeNull(types.reference(Completion)),

    root: Types.allModelsTypes(),
    names: types.map(types.reference(Types.allModelsTypes())),
    toNames: types.map(types.array(types.reference(Types.allModelsTypes()))),

    completions: types.array(Completion),
    predictions: types.array(Completion),

    viewingAllCompletions: types.optional(types.boolean, false),
    viewingAllPredictions: types.optional(types.boolean, false),
  })
  .views(self => ({
    get store() {
      return getRoot(self);
    },
  }))
  .volatile(self => ({
    // root: null,
  }))
  .actions(self => {
    function toggleViewingAll() {
      if (self.viewingAllCompletions || self.viewingAllPredictions) {
        if (self.selected) {
          self.selected.unselectAll();
          self.selected.selected = false;
        }

        self.completions.forEach(c => {
          c.editable = false;
        });
      } else {
        selectCompletion(self.completions[0].id);
      }
    }

    function toggleViewingAllPredictions() {
      self.viewingAllPredictions = !self.viewingAllPredictions;

      if (self.viewingAllPredictions) self.viewingAllCompletions = false;

      toggleViewingAll();
    }

    function toggleViewingAllCompletions() {
      self.viewingAllCompletions = !self.viewingAllCompletions;

      if (self.viewingAllCompletions) self.viewingAllPredictions = false;

      toggleViewingAll();
    }

    function unselectViewingAll() {
      self.viewingAllCompletions = false;
      self.viewingAllPredictions = false;
    }

    function selectItem(id, list) {
      unselectViewingAll();

      if (self.selected) self.selected.selected = false;

      // sad hack with pk while sdk are not using pk everywhere
      const c = list.find(c => c.id === id || c.pk === String(id)) || list[0];
      if (!c) return null;
      c.selected = true;
      self.selected = c;
      c.updateObjects();

      return c;
    }

    /**
     * Select completion
     * @param {*} id
     */
    function selectCompletion(id) {
      if (!self.completions.length) return null;

      const { selected } = self;
      const c = selectItem(id, self.completions);

      c.editable = true;
      c.setupHotKeys();

      getEnv(self).onSelectCompletion(c, selected);

      return c;
    }

    function selectPrediction(id) {
      const p = selectItem(id, self.predictions);
      // p.regionStore.unselectAll();

      return p;
    }

    function deleteCompletion(completion) {
      getEnv(self).onDeleteCompletion(self.store, completion);

      /**
       * MST destroy completion
       */
      destroy(completion);

      self.selected = null;
      /**
       * Select other completion
       */
      if (self.completions.length > 0) {
        self.selectCompletion(self.completions[0].id);
      }
    }

    function initRoot(config) {
      // convert config to mst model
      const rootModel = Tree.treeToModel(config);
      const modelClass = Registry.getModelByTag(rootModel.type);

      self.root = modelClass.create(rootModel);

      // initialize toName bindings [DOCS] name & toName are used to
      // connect different components to each other
      Tree.traverseTree(self.root, node => {
        if (node && node.name) self.names.put(node);

        if (node && node.toname) {
          const val = self.toNames.get(node.toname);
          if (val) {
            val.push(node.name);
          } else {
            self.toNames.set(node.toname, [node.name]);
          }
        }

        if (self.store.task && node.updateValue) node.updateValue(self.store);
      });

      return self.root;
    }

    function addItem(options) {
      const { user, config } = self.store;

      if (!self.root) initRoot(config);

<<<<<<< HEAD
      const pk = options.pk || options.id;
=======
      const pk = String(options.pk || options.id);
>>>>>>> 7e85d599

      //
      let node = {
        userGenerate: false,

        ...options,

<<<<<<< HEAD
        // id is internal so always new to prevent collisions
        id: guidGenerator(5),
        // pk and id may be missing, so undefined | string
        pk: pk && String(pk),
        root: self.root,
=======
        id: guidGenerator(5),
        pk,
        root,
>>>>>>> 7e85d599
      };

      if (user && !("createdBy" in node)) node["createdBy"] = user.displayName;

      //
      return Completion.create(node);
    }

    function addPrediction(options = {}) {
      options.editable = false;
      options.type = "prediction";

      const item = addItem(options);
      self.predictions.unshift(item);

      return item;
    }

    function addCompletion(options = {}) {
      options.type = "completion";

      const item = addItem(options);
      item.addVersions({ result: options.result, draft: options.draft });
      self.completions.unshift(item);

      return item;
    }

    function addCompletionFromPrediction(prediction) {
      const s = prediction._initialCompletionObj;
      const c = self.addCompletion({ userGenerate: true, result: s });

      const ids = {};

      // we need to iterate here and rename all ids, as those might
      // clash with the one in the prediction if used as a reference
      // somewhere
      s.forEach(r => {
        if ("id" in r) {
          const id = guidGenerator();
          ids[r.id] = id;
          r.id = id;
        }
      });

      s.forEach(r => {
        if (r.parent_id) {
          if (ids[r.parent_id]) r.parent_id = ids[r.parent_id];
          // impossible case but to not break the app better to reset it
          else r.parent_id = null;
        }
      });

      selectCompletion(c.id);
      c.deserializeCompletion(s);

      return c;
    }

    return {
      toggleViewingAllCompletions,
      toggleViewingAllPredictions,

      initRoot,

      addPrediction,
      addCompletion,
      addCompletionFromPrediction,

      selectCompletion,
      selectPrediction,

      deleteCompletion,
    };
  });<|MERGE_RESOLUTION|>--- conflicted
+++ resolved
@@ -770,11 +770,7 @@
 
       if (!self.root) initRoot(config);
 
-<<<<<<< HEAD
       const pk = options.pk || options.id;
-=======
-      const pk = String(options.pk || options.id);
->>>>>>> 7e85d599
 
       //
       let node = {
@@ -782,17 +778,11 @@
 
         ...options,
 
-<<<<<<< HEAD
         // id is internal so always new to prevent collisions
         id: guidGenerator(5),
         // pk and id may be missing, so undefined | string
         pk: pk && String(pk),
         root: self.root,
-=======
-        id: guidGenerator(5),
-        pk,
-        root,
->>>>>>> 7e85d599
       };
 
       if (user && !("createdBy" in node)) node["createdBy"] = user.displayName;
