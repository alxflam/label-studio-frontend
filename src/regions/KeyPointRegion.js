--- conflicted
+++ resolved
@@ -120,7 +120,6 @@
     },
 
     serialize(control, object) {
-<<<<<<< HEAD
       const { naturalWidth, naturalHeight, stageWidth, stageHeight } = object;
       const degree = -self.parent.rotation;
       const natural = self.rotateDimensions({ width: naturalWidth, height: naturalHeight }, degree);
@@ -128,7 +127,7 @@
 
       const { x, y } = self.rotatePoint(self, degree, false);
 
-      return {
+      const res = {
         original_width: natural.width,
         original_height: natural.height,
         image_rotation: self.parent.rotation,
@@ -137,17 +136,6 @@
           x: (x * 100) / width,
           y: (y * 100) / height,
           width: (self.width * 100) / width, //  * (self.scaleX || 1)
-          keypointlabels: control.getSelectedNames(),
-=======
-      const res = {
-        original_width: object.naturalWidth,
-        original_height: object.naturalHeight,
-
-        value: {
-          x: (self.x * 100) / object.stageWidth,
-          y: (self.y * 100) / object.stageHeight,
-          width: (self.width * 100) / object.stageWidth, //  * (self.scaleX || 1)
->>>>>>> cd0e822b
         },
       };
 
