--- conflicted
+++ resolved
@@ -1,11 +1,6 @@
 import React from "react";
-<<<<<<< HEAD
-import { List, Divider, Badge, Menu, Dropdown, Tree, Tag } from "antd";
+import { List, Divider, Badge, Menu, Dropdown, Tree, Tag, Button } from "antd";
 import { getRoot, isAlive } from "mobx-state-tree";
-=======
-import { List, Divider, Badge, Menu, Dropdown, Tree, Tag, Button } from "antd";
-import { getRoot } from "mobx-state-tree";
->>>>>>> 7e85d599
 import { observer } from "mobx-react";
 
 import {
