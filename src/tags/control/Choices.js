--- conflicted
+++ resolved
@@ -39,15 +39,6 @@
   toname: types.maybeNull(types.string),
   showinline: types.optional(types.boolean, false),
   choice: types.optional(types.enumeration(["single", "single-radio", "multiple"]), "single"),
-<<<<<<< HEAD
-  required: types.optional(types.boolean, false),
-  requiredmessage: types.maybeNull(types.string),
-
-  perregion: types.optional(types.boolean, false),
-  whenlabelvalue: types.maybeNull(types.string),
-
-=======
->>>>>>> bfa39697
   readonly: types.optional(types.boolean, false),
 });
 
@@ -154,14 +145,9 @@
   const region = item.completion.highlightedNode;
   const visibleStyle = item.perRegionVisible() ? {} : { display: "none" };
 
-<<<<<<< HEAD
-  if (!item.visible) {
-    style["display"] = "none";
-=======
   if (item.isVisible === false) {
     item.unselectAll();
     visibleStyle["display"] = "none";
->>>>>>> bfa39697
   }
 
   return (
