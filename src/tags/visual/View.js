--- conflicted
+++ resolved
@@ -93,46 +93,8 @@
     style = Tree.cssConverter(item.style);
   }
 
-<<<<<<< HEAD
-  if (item.visiblewhen) {
-    const fns = {
-      "region-selected": ({ tagName, labelValue }) => {
-        const reg = item.completion.highlightedNode;
-        if (reg === null || reg === undefined || (tagName && reg.parent.name != tagName)) {
-          return false;
-        }
-
-        if (labelValue) return reg.hasLabelState(labelValue);
-
-        return true;
-      },
-
-      filter: () => {},
-
-      "choice-selected": ({ tagName, choiceValue }) => {
-        const tag = item.completion.names.get(tagName);
-
-        if (!tag) return false;
-
-        return choiceValue ? tag.findLabel(choiceValue).selected : tag.isSelected;
-      },
-
-      "no-region-selected": ({ tagName }) => item.completion.highlightedNode === null,
-    };
-
-    if (Object.keys(fns).includes(item.visiblewhen)) {
-      const res = fns[item.visiblewhen]({
-        tagName: item.whentagname,
-        choiceValue: item.whenchoicevalue,
-        labelValue: item.whenlabelvalue,
-      });
-
-      if (res === false) style["display"] = "none";
-    }
-=======
   if (item.isVisible === false) {
     style["display"] = "none";
->>>>>>> bfa39697
   }
 
   return (
